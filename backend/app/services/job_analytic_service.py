from uuid import UUID
from typing import Dict, Any, Optional, List
import math

from app.core.redis_client import RedisClient
from app.exceptions.custom_error import CustomError
from app.model.job_analytic import JobAnalytic
from app.repository.favorite_job_repository import FavoriteJobRepository
from app.repository.job_analytic_repository import JobAnalyticRepository
from app.repository.job_repository import JobRepository
from app.schema.base_schema import PageResponse
from app.schema.job_analytic_schema import JobAnalyticResponse
from app.schema.job_schema import FavoriteJobRequest, JobFavoriteResponse
from app.convert.job import to_favorite_job_response
from app.services.base_service import BaseService


class JobAnalyticService(BaseService):
    def __init__(
        self,
        job_analytic_repository: JobAnalyticRepository,
        favorite_job_repository: FavoriteJobRepository,
        job_repository: JobRepository,
        redis_client: RedisClient = None,
    ):
        self.repository = job_analytic_repository
        self.favorite_job_repository = favorite_job_repository
        self.job_repository = job_repository
        self.redis_client = redis_client
        super().__init__(
            job_analytic_repository, favorite_job_repository, job_repository
        )

    def get_by_job_and_user(
        self, job_id: UUID, user_id: UUID
    ) -> Optional[JobFavoriteResponse]:
        cache_key = f"full_job_analysis:{job_id}:{user_id}"
        cached_result = None

        if self.redis_client:
            try:
                cached_result = self.redis_client.get(cache_key)
                if cached_result:
                    return cached_result
            except Exception as e:
                print(f"Redis error while retrieving job analysis cache: {str(e)}")

        # Get job analytic
        analytic = self.repository.find_by_job_and_user(job_id, user_id)
        if not analytic:
            raise CustomError.NOT_FOUND.as_exception()

        # Get job
        job = self.job_repository.find_by_id(job_id)
        if not job:
            raise CustomError.NOT_FOUND.as_exception()

        # Get favorite status
        favorite = self.favorite_job_repository.find_by_job_and_user_id(job_id, user_id)
        if not favorite:
            raise CustomError.NOT_FOUND.as_exception("Favorite job record not found")

        # Create JobFavoriteResponse using existing converter
        result = to_favorite_job_response(job, favorite, analytic)

        # Cache the result for a long time since it rarely changes
        if self.redis_client:
            try:
                # Cache for 1 week - analysis is computationally expensive and rarely changes
                self.redis_client.set(cache_key, result, 604800)  # 7 days in seconds
            except Exception as e:
                print(f"Redis error while setting job analysis cache: {str(e)}")

        return result
        
    def get_user_job_analytics(
        self, user_id: UUID, page: int = 1, page_size: int = 20, search: Optional[str] = None
    ) -> PageResponse[JobFavoriteResponse]:
        cache_key = f"user_job_analytics:{user_id}:{page}:{page_size}:{search or 'all'}"
        cached_result = None
        
        if self.redis_client and not search:  # Only cache when not searching
            try:
                cached_result = self.redis_client.get(cache_key)
                if cached_result:
                    return cached_result
            except Exception as e:
                print(f"Redis error while retrieving job analytics list cache: {str(e)}")

        results, total_count = self.repository.find_by_user_with_pagination(
            user_id=user_id, 
            page=page, 
            page_size=page_size,
            search=search
        )

        items = [to_favorite_job_response(job, favorite, analytic) for job, favorite, analytic in results]
        total_pages = math.ceil(total_count / page_size) if total_count > 0 else 1

        response = PageResponse(
            items=items,
            total=total_count,
            page=page,
            page_size=page_size,
            total_pages=total_pages
        )

        if self.redis_client and not search:  # Only cache when not searching
            try:
                self.redis_client.set(cache_key, response, 600)
            except Exception as e:
                print(f"Redis error while setting job analytics list cache: {str(e)}")
        
        return response

    def get_full_job_analysis(self, user_id: UUID) -> list[JobFavoriteResponse]:
        """
        Get all job analyses for a specific user
        """
        cache_key = f"full_job_analysis_list:{user_id}"
        cached_result = None

        if self.redis_client:
            try:
                cached_result = self.redis_client.get(cache_key)
                if cached_result:
                    return cached_result
            except Exception as e:
                print(f"Redis error while retrieving full job analysis cache: {str(e)}")

        # Get all job analytics for this user
        results, _ = self.repository.find_by_user_with_pagination(
            user_id, page=1, page_size=1000
        )

        # Convert to response objects
        job_favorites = [
            to_favorite_job_response(job, favorite, analytic)
            for job, favorite, analytic in results
        ]

        # Cache the result since it doesn't change frequently
        if self.redis_client and job_favorites:
            try:
                # Cache for 1 hour - list of analyses changes more frequently than individual analyses
                self.redis_client.set(cache_key, job_favorites, 3600)
            except Exception as e:
                print(f"Redis error while setting full job analysis cache: {str(e)}")

        return job_favorites

    def handle_exist_analysis(self, job_id: UUID, user_id: UUID):
        analytic = self.repository.find_by_job_and_user(job_id, user_id)
        if analytic:
            raise CustomError.EXISTING_RESOURCE.as_exception()

<<<<<<< HEAD
        
    def process_analyze(self, job_id: UUID, user_id: UUID, score_result: Dict[str, Any],
                         analysis_result: Dict[str, Any]) -> JobFavoriteResponse:
=======
    def process_analyze(
        self,
        job_id: UUID,
        user_id: UUID,
        score_result: Dict[str, Any],
        analysis_result: Dict[str, Any],
    ) -> JobAnalyticResponse:
>>>>>>> de38d6ba
        """
        Combine scoring and analysis results and save to database
        
        Args:
            job_id: Job ID
            user_id: User ID
            score_result: Result from scoring process
            analysis_result: Result from analysis process
            
        Returns:
            Complete JobFavoriteResponse with analysis data
        """
        match_overall = score_result.get("match_overall", 0)
        match_experience = score_result.get("match_experience", 0)
        match_skills = score_result.get("match_skills", 0)
        weaknesses = score_result.get("weaknesses", "")
        strengths = score_result.get("strengths", "")

        overall_assessment = analysis_result.get("overall_assessment", "")
        strength_details = analysis_result.get("strength_details", "")
        weakness_concerns = analysis_result.get("weakness_concerns", "")
        recommendations = analysis_result.get("recommendations", "")
        questions = analysis_result.get("questions", "")
        roadmap = analysis_result.get("roadmap", "")
        conclusion = analysis_result.get("conclusion", "")
<<<<<<< HEAD
        
=======

        # Combine data into a single dictionary
>>>>>>> de38d6ba
        combined_data = {
            "match_overall": match_overall,
            "match_experience": match_experience,
            "match_skills": match_skills,
            "weaknesses": weaknesses,
            "strengths": strengths,
            "overall_assessment": overall_assessment,
            "strength_details": strength_details,
            "weakness_concerns": weakness_concerns,
            "recommendations": recommendations,
            "questions": questions,
            "roadmap": roadmap,
            "conclusion": conclusion,
        }
        analytic = self.repository.create_or_update(job_id, user_id, combined_data)

        favorite_request = FavoriteJobRequest(
            job_id=job_id, user_id=user_id, is_analyze=True
        )

        fav_job = self.favorite_job_repository.find_by_job_and_user_id(job_id, user_id)
        if fav_job:
            self.favorite_job_repository.update(fav_job.id, favorite_request)
        else:
<<<<<<< HEAD
            fav_job = self.favorite_job_repository.create(favorite_request)
            
=======
            self.favorite_job_repository.create(favorite_request)

        # Invalidate the cache since we've updated the analysis
>>>>>>> de38d6ba
        if self.redis_client:
            try:
                self.redis_client.delete(f"full_job_analysis:{job_id}:{user_id}")
<<<<<<< HEAD
                
=======

                # Also invalidate favorite caches because we've updated the favorite status
>>>>>>> de38d6ba
                self.redis_client.flush_by_pattern(f"user_favorites:{user_id}:*")
                
                self.redis_client.flush_by_pattern(f"user_job_analytics:{user_id}:*")
            except Exception as e:
                print(f"Redis error while invalidating caches: {str(e)}")

        job = self.job_repository.find_by_id(job_id)
        if not job:
            raise CustomError.NOT_FOUND.as_exception("Job not found")
            
        return to_favorite_job_response(job, fav_job, analytic)<|MERGE_RESOLUTION|>--- conflicted
+++ resolved
@@ -87,32 +87,6 @@
             except Exception as e:
                 print(f"Redis error while retrieving job analytics list cache: {str(e)}")
 
-        results, total_count = self.repository.find_by_user_with_pagination(
-            user_id=user_id, 
-            page=page, 
-            page_size=page_size,
-            search=search
-        )
-
-        items = [to_favorite_job_response(job, favorite, analytic) for job, favorite, analytic in results]
-        total_pages = math.ceil(total_count / page_size) if total_count > 0 else 1
-
-        response = PageResponse(
-            items=items,
-            total=total_count,
-            page=page,
-            page_size=page_size,
-            total_pages=total_pages
-        )
-
-        if self.redis_client and not search:  # Only cache when not searching
-            try:
-                self.redis_client.set(cache_key, response, 600)
-            except Exception as e:
-                print(f"Redis error while setting job analytics list cache: {str(e)}")
-        
-        return response
-
     def get_full_job_analysis(self, user_id: UUID) -> list[JobFavoriteResponse]:
         """
         Get all job analyses for a specific user
@@ -154,11 +128,6 @@
         if analytic:
             raise CustomError.EXISTING_RESOURCE.as_exception()
 
-<<<<<<< HEAD
-        
-    def process_analyze(self, job_id: UUID, user_id: UUID, score_result: Dict[str, Any],
-                         analysis_result: Dict[str, Any]) -> JobFavoriteResponse:
-=======
     def process_analyze(
         self,
         job_id: UUID,
@@ -166,7 +135,6 @@
         score_result: Dict[str, Any],
         analysis_result: Dict[str, Any],
     ) -> JobAnalyticResponse:
->>>>>>> de38d6ba
         """
         Combine scoring and analysis results and save to database
         
@@ -192,12 +160,8 @@
         questions = analysis_result.get("questions", "")
         roadmap = analysis_result.get("roadmap", "")
         conclusion = analysis_result.get("conclusion", "")
-<<<<<<< HEAD
-        
-=======
 
         # Combine data into a single dictionary
->>>>>>> de38d6ba
         combined_data = {
             "match_overall": match_overall,
             "match_experience": match_experience,
@@ -222,23 +186,14 @@
         if fav_job:
             self.favorite_job_repository.update(fav_job.id, favorite_request)
         else:
-<<<<<<< HEAD
-            fav_job = self.favorite_job_repository.create(favorite_request)
-            
-=======
             self.favorite_job_repository.create(favorite_request)
 
         # Invalidate the cache since we've updated the analysis
->>>>>>> de38d6ba
         if self.redis_client:
             try:
                 self.redis_client.delete(f"full_job_analysis:{job_id}:{user_id}")
-<<<<<<< HEAD
-                
-=======
 
                 # Also invalidate favorite caches because we've updated the favorite status
->>>>>>> de38d6ba
                 self.redis_client.flush_by_pattern(f"user_favorites:{user_id}:*")
                 
                 self.redis_client.flush_by_pattern(f"user_job_analytics:{user_id}:*")
