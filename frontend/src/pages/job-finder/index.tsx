import { MouseEvent, useEffect, useMemo, useState } from "react";
import { useQuery, useMutation, useQueryClient } from "@tanstack/react-query";
import { Row, Col, Typography, Space, Flex, message, Pagination, Skeleton, Card, Image, theme } from "antd";
import { ReloadOutlined } from "@ant-design/icons";
import { motion, AnimatePresence } from "framer-motion";
import JobCard from "./components/job-card";
import { jobApi } from "../../services/job-finder";
import { Job, JobAnalytic, JobFavoriteResponse, JobSearchRequest } from "../../lib/types/job";
import JobDetail from "./components/job-detail";
import SuggestionItem from "./components/suggestion-item";
import AIButton from "../../components/ai-button";
import selectionSvg from "../../assets/selection.svg";
import emptyStateSvg from "../../assets/empty-state.svg";
import AISearchBar from "./components/ai-search-bar";
import MultiChoiceFilter from "./components/multi-choice-filter";
import { jobAnalysisApi } from "../../services/job-analysis";
import { useJobAnalysis } from "../../contexts/job-analysis/job-analysis-context";

const { Title } = Typography;

// Animation variants
const searchContainerVariants = {
  hidden: { opacity: 0, height: 0, marginTop: 0 },
  visible: { opacity: 1, height: "auto", marginTop: 16, transition: { duration: 0.3 } },
  exit: { opacity: 0, height: 0, marginTop: 0, transition: { duration: 0.3 } }
};

export default function JobFindingPage() {
  const { token } = theme.useToken();
  const queryClient = useQueryClient();
  const [messageApi, contextHolder] = message.useMessage({
    top: 50,
    duration: 2,
    maxCount: 3,
  });
  const { showJobAnalysis } = useJobAnalysis();
  const [selectedJobId, setSelectedJobId] = useState<string | null>(null);
  const [searchValue, setSearchValue] = useState("");
  const [navbarHeight, setNavbarHeight] = useState(0);
  const [queryParams, setQueryParams] = useState<JobSearchRequest>({
    page: 1,
    page_size: 10,
    query: "",
    levels: [],
    roles: [],
  });
  const [lastPaginationData, setLastPaginationData] = useState({
    page: 1,
    page_size: 10,
    total: 0,
  });
  const [selectedJobTitles, setSelectedJobTitles] = useState<string[]>([]);
  const [selectedJobLevels, setSelectedJobLevels] = useState<string[]>([]);
  const [analyzingJobIds, setAnalyzingJobIds] = useState<string[]>([]);
  const [isRecommendationMode, setIsRecommendationMode] = useState(false);

  const { data: jobsData, isLoading: isJobsLoading } = useQuery({
    queryKey: ['jobs', queryParams, isRecommendationMode],
    queryFn: () => {
      if (isRecommendationMode) {
        return jobApi.getRecommendedJobs({
          page: queryParams.page,
          page_size: queryParams.page_size
        });
      } else {
        return jobApi.getJobs(queryParams);
      }
    }
  });

  const { data: suggestionItems, isLoading: isSuggestionsLoading, isFetching: isSuggestionsFetching, refetch: refreshSuggestions } = useQuery({
    queryKey: ['suggestions'],
    queryFn: jobApi.getPromptSuggestions,
  });

  const { data: jobRoles, isLoading: isJobLevelsLoading } = useQuery({
    queryKey: ['jobLevelOptions'],
    queryFn: jobApi.getJobRoleOptions,
  });

  const { data: jobTitles, isLoading: isJobTitlesLoading } = useQuery({
    queryKey: ['jobTitleOptions'],
    queryFn: jobApi.getJobTitleOptions,
  });

  const { mutate: toggleFavorite } = useMutation({
    mutationFn: ({ jobId, isFavorite }: { jobId: string, isFavorite: boolean }) => {
      return jobApi.toggleFavorite(jobId, isFavorite);
    },
    onSuccess: (data) => {
      const { id: jobId, is_favorite: isFavorite } = data;

      const updatedJobs = jobsData?.items.map((job: Job) => {
        if (job.id === jobId) {
          return { ...job, is_favorite: isFavorite };
        }
        return job;
      });

      queryClient.setQueryData(['jobs', queryParams, isRecommendationMode], {
        ...jobsData,
        items: updatedJobs,
      });

      messageApi.success(`Job ${isFavorite ? 'added to' : 'removed from'} favorites`);
    },
    onError: () => {
      messageApi.error("Failed to update favorites. Please try again.");
    }
  });

  const { mutate: analyzeJobMutation } = useMutation({
    mutationFn: (jobId: string) => jobAnalysisApi.analyzeJob(jobId),
    onMutate: (jobId) => {
      setAnalyzingJobIds(prev => [...prev, jobId]);
    },
    onSuccess: (result) => {
      if (result) {
        messageApi.success("Job is being processed in the background. You will be notified when it is ready.");
        queryClient.invalidateQueries({ queryKey: ['jobAnalyses'] });
      } else {
        messageApi.error("Failed to analyze job. The job may be already analyzed!");
      }
    },
    onError: () => {
      messageApi.error("Failed to analyze job. The job may be already analyzed!");
    },
    onSettled: (_, __, jobId) => {
      setAnalyzingJobIds(prev => prev.filter(id => id !== jobId));
    }
  });

  const selectedJob = useMemo(() => {
    return jobsData?.items?.find((job: Job) => job.id === selectedJobId) || null;
  }, [jobsData, selectedJobId]);

  useMemo(() => {
    if (jobsData && !isRecommendationMode) {
      setLastPaginationData({
        page: (jobsData as any).page,
        page_size: (jobsData as any).page_size,
        total: (jobsData as any).total,
      });
    }
  }, [jobsData, isRecommendationMode]);

  useMemo(() => {
    const navbar = document.querySelector('header');
    const navbarHeightValue = navbar ? navbar.getBoundingClientRect().height + 16 : 48;
    setNavbarHeight(navbarHeightValue);
  }, []);

  useEffect(() => {
      setSelectedJobId(jobsData?.items[0]?.id || null);
  }, [jobsData]);

  const handlePageChange = (page: number) => {
    setQueryParams(prev => ({ ...prev, page }));
    window.scrollTo({ top: 0, behavior: 'smooth' });
  };

  const handleSearch = () => {
    setQueryParams(prev => ({ ...prev, page: 1, query: searchValue }));
  };

  const handleLevelFilterChange = (selectedLevels: string[]) => {
    setSelectedJobLevels(selectedLevels);
    if (selectedLevels.length > 0) {
      setQueryParams(prev => ({
        ...prev,
        page: 1,
        levels: selectedLevels,
      }));
    } else if (selectedLevels.length === 0 && queryParams.levels) {
      setQueryParams(prev => ({ ...prev, page: 1, levels: [] }));
    }
  };

  const handleJobTitleFilterChange = (selectedTitles: string[]) => {
    setSelectedJobTitles(selectedTitles);
    if (selectedTitles.length > 0) {
      setQueryParams(prev => ({
        ...prev,
        page: 1,
        roles: selectedTitles
      }));
    } else if (selectedTitles.length === 0 && queryParams.roles?.length) {
      setQueryParams(prev => ({ ...prev, page: 1, roles: [] }));
    }
  };

  const handleAnalyzeJob = (jobId: string) => {
    if (!jobId) return;
    analyzeJobMutation(jobId);
  };

  const handleViewModeChange = (checked: boolean) => {
    setIsRecommendationMode(checked);
    setQueryParams(prev => ({ ...prev, page: 1 }));
    window.scrollTo({ top: 0, behavior: 'smooth' });
  };

  const handleViewJobAnalysis = (jobAnalysis: JobFavoriteResponse) => {
    showJobAnalysis(jobAnalysis);
  }

  return (
    <>
      {contextHolder}
      <Flex vertical align="center">
        <Title level={2} style={{ textAlign: "center", margin: 0 }}>
          <span className="app-gradient-text" style={{ fontWeight: 700 }}>
            Find Your Dream Job
          </span>
        </Title>

        <Title level={4} style={{ textAlign: "center", margin: '8px 0 0' }}>
          Discover opportunities that match your skills and preferences with our <span className="app-gradient-text" style={{ fontWeight: 600 }}>AI-Powered</span> job search
        </Title>

        <Flex
          justify="space-between"
          align="center"
          style={{ margin: '16px 0' }}
        >
          <div style={{ display: 'flex', alignItems: 'center' }}>
            <div
              style={{
                background: token.colorBgContainer,
                borderRadius: '32px',
                boxShadow: '0 2px 4px rgba(0, 0, 0, 0.1)',
                display: 'flex',
                position: 'relative',
                gap: 8,
              }}
            >
              <div
                style={{
                  position: 'absolute',
                  height: '100%',
                  background: token.colorPrimary,
                  borderRadius: '32px',
                  transition: 'all 0.3s ease',
                  transform: isRecommendationMode ? 'translateX(calc(50% - 32px))' : 'translateX(0)',
                  width: isRecommendationMode ? '76%' : '24%',
                  zIndex: 0,
                }}
              />
              <div
                onClick={() => handleViewModeChange(false)}
                style={{
                  padding: '8px 16px',
                  textAlign: 'center',
                  fontWeight: 500,
                  cursor: 'pointer',
                  color: isRecommendationMode ? token.colorText : token.colorTextLightSolid,
                  zIndex: 1,
                  position: 'relative',
                  transition: 'color 0.3s ease',
                }}
              >
                All
              </div>
              <div
                onClick={() => handleViewModeChange(true)}
                style={{
                  padding: '8px 16px',
                  textAlign: 'center',
                  fontWeight: 500,
                  cursor: 'pointer',
                  color: isRecommendationMode ? token.colorTextLightSolid : token.colorText,
                  zIndex: 1,
                  position: 'relative',
                  transition: 'color 0.3s ease',
                }}
              >
                Recommendations
              </div>
            </div>
          </div>
        </Flex>

        <AnimatePresence>
          {!isRecommendationMode && (
            <motion.div
              style={{
                display: 'flex',
                flexDirection: 'column',
                alignItems: 'center',
                justifyContent: 'center',
                width: '100%',
              }}
              variants={searchContainerVariants}
              initial="hidden"
              animate="visible"
              exit="exit"
            >
              <Space direction="vertical" size={12} style={{ width: isSuggestionsLoading ? 800 : undefined, maxWidth: "800px" }}>
                <Flex justify="space-between" align="center" style={{ width: "100%" }}>
                  <Title level={5} style={{ textAlign: "left", margin: 0 }}>
                    Suggestions for you:
                  </Title>
                  <AIButton
                    icon={<ReloadOutlined />}
                    loading={isSuggestionsFetching}
                    onClick={() => refreshSuggestions()}
                    disabled={isSuggestionsFetching}
                  >
                    {isSuggestionsFetching ? "Refresing..." : "Refresh"}
                  </AIButton>
                </Flex>
                {isSuggestionsLoading ? (
                  <Skeleton active paragraph={{ rows: 2 }} style={{ width: '100%' }} />
                ) : (
                  suggestionItems?.map((item, index) => (
                    <SuggestionItem
                      key={index}
                      content={item}
                      handleClick={() => {
                        setSearchValue(item);
                      }}
                    />
                  )) || []
                )}
              </Space>

              <AISearchBar
                searchValue={searchValue}
                setSearchValue={setSearchValue}
                handleSearch={handleSearch}
              />

              <Flex vertical gap={16} align="start" style={{ width: "100%" }}>
                <MultiChoiceFilter
                  label="Job Levels"
                  options={Array.isArray(jobRoles) ? jobRoles.map(role => ({ label: role, value: role })) : []}
                  selectedValues={selectedJobLevels}
                  onChange={handleLevelFilterChange}
                  isLoading={isJobLevelsLoading}
                />

                <MultiChoiceFilter
                  label="Job Titles"
                  options={Array.isArray(jobTitles) ? jobTitles.map(title => ({ label: title, value: title })) : []}
                  selectedValues={selectedJobTitles}
                  onChange={handleJobTitleFilterChange}
                  isLoading={isJobTitlesLoading}
                />
              </Flex>
            </motion.div>
          )}
        </AnimatePresence>

        <div style={{ padding: '16px 16px 4px 8px', width: '100%' }}>
          <Typography.Text strong>
            {isJobsLoading
              ? <Skeleton.Node active style={{ width: 100, height: 16 }} />
              : isRecommendationMode
<<<<<<< HEAD
                ? `${jobsData?.items.length || 0} personalized recommendations for you`
                : `${jobsData?.items.length || 0} jobs found`}
=======
                ? `${jobsData?.total || 0} personalized recommendations for you`
                : `${jobsData?.total || 0} jobs found`}
>>>>>>> de38d6ba
          </Typography.Text>
        </div>
      </Flex>

      <Row gutter={16} style={{ height: "100%" }}>
        <Col span={9}>
          <Space direction="vertical" size={12} style={{ width: "100%", borderRadius: 8 }}>
            {isJobsLoading ? (
              Array(5).fill(0).map((_, index) => (
                <Card
                  key={index}
                  style={{ padding: '4px', borderRadius: '16px' }}
                  title={
                    <Space size="large">
                      <Skeleton.Node active style={{ width: 40, height: 40, borderRadius: 4 }} />
                      <Skeleton.Node active style={{ height: 24 }} />
                    </Space>
                  }
                >
                  <Skeleton active paragraph={{ rows: 4 }} />
                </Card>
              ))
            ) : (
              <motion.div
                initial={{ opacity: 0 }}
                animate={{ opacity: 1 }}
                transition={{ staggerChildren: 0.1 }}
              >
                {jobsData?.items.map((job, index) => (
                  <motion.div
                    key={job.id}
                    initial={{ opacity: 0, y: 20 }}
                    animate={{ opacity: 1, y: 0 }}
                    transition={{ delay: index * 0.05 }}
                    style={{ marginBottom: 16 }}
                  >
                    <JobCard
                      job={job}
                      handleToggleFavorite={(e: MouseEvent) => {
                        e.stopPropagation();
                        toggleFavorite({ jobId: job.id, isFavorite: job.is_favorite });
                      }}
                      handleSelectJob={() => setSelectedJobId(job.id)}
                      handleJobAnalysisClick={handleAnalyzeJob}
                      handleViewDetail={handleViewJobAnalysis}
                      isSelected={selectedJobId === job.id}
                      isAnalyzing={analyzingJobIds.includes(job.id)}
                    />
                  </motion.div>
                ))}
              </motion.div>
            )}

            {!isJobsLoading && jobsData?.items.length === 0 && (
              <div style={{ textAlign: 'center', padding: '0 0 24px 0', background: '#fff', borderRadius: 16 }}>
                <Image
                  src={emptyStateSvg}
                  alt="No jobs found"
                  preview={false}
                  style={{ width: 200, height: 200 }}
                />
                <Title level={5} style={{ margin: 0 }}>
                  {isRecommendationMode ? 'No recommendations available' : 'No jobs found'}
                </Title>
                <p style={{ margin: 0 }}>
                  {isRecommendationMode
                    ? 'Try updating your profile to get personalized recommendations.'
                    : 'Try adjusting your search criteria or check back later.'}
                </p>
              </div>
            )}

            {/* Show pagination for both modes */}
            <AnimatePresence>
              <motion.div
                initial={{ opacity: 0, y: 20 }}
                animate={{ opacity: 1, y: 0 }}
                exit={{ opacity: 0, y: -20 }}
              >
                <Pagination
                  align="center"
                  current={isRecommendationMode ? queryParams.page : lastPaginationData.page}
                  pageSize={isRecommendationMode ? queryParams.page_size : lastPaginationData.page_size}
                  total={isRecommendationMode ? jobsData?.items.length : lastPaginationData.total}
                  onChange={handlePageChange}
                  showSizeChanger={false}
                  disabled={isJobsLoading}
                />
              </motion.div>
            </AnimatePresence>
          </Space>
        </Col>

        <Col
          span={15}
          style={{
            position: 'sticky',
            top: navbarHeight,
            height: `calc(100vh - ${navbarHeight}px)`,
            paddingBottom: 8,
          }}
        >
          {isJobsLoading ? (
            <Card
              style={{ padding: '4px', borderRadius: '8px', height: '100%' }}
              title={
                <Space size="large" style={{ width: "100%", padding: 8 }}>
                  <Skeleton.Node active style={{ width: 60, height: 60, borderRadius: 4 }} />
                  <Skeleton.Node active style={{ height: 32, width: 600 }} />
                </Space>
              }
            >
              <Skeleton active paragraph={{ rows: 10 }} />
            </Card>
          ) : selectedJob ? (
            <JobDetail
              job={selectedJob}
              isFavorite={selectedJob.is_favorite || false}
              handleToggleFavorite={(e: MouseEvent) => {
                e.stopPropagation();
                toggleFavorite({ jobId: selectedJob.id, isFavorite: selectedJob.is_favorite });
              }}
              handleJobAnalysisClick={handleAnalyzeJob}
              isAnalyzing={analyzingJobIds.includes(selectedJob.id)}
            />
          ) : (
            <div style={{ height: '70vh', display: 'flex', flexDirection: 'column', justifyContent: 'center', alignItems: 'center' }}>
              <Image
                src={selectionSvg}
                alt="No job selected"
                preview={false}
              />
              <Title level={4} style={{ textAlign: "center", margin: 0 }}>
                Select a job to view details
              </Title>
            </div>
          )}
        </Col>
      </Row>
    </>
  );
}<|MERGE_RESOLUTION|>--- conflicted
+++ resolved
@@ -356,13 +356,8 @@
             {isJobsLoading
               ? <Skeleton.Node active style={{ width: 100, height: 16 }} />
               : isRecommendationMode
-<<<<<<< HEAD
-                ? `${jobsData?.items.length || 0} personalized recommendations for you`
-                : `${jobsData?.items.length || 0} jobs found`}
-=======
                 ? `${jobsData?.total || 0} personalized recommendations for you`
                 : `${jobsData?.total || 0} jobs found`}
->>>>>>> de38d6ba
           </Typography.Text>
         </div>
       </Flex>
